--- conflicted
+++ resolved
@@ -31,11 +31,7 @@
 
     _PROC_LIST = []
 
-<<<<<<< HEAD
-    _FIREHOSE_STREAM_NAME = os.getenv("FIREHOSE_STREAM_NAME", "paperspacenotebook_development")
-=======
     _FIREHOSE_STREAM_NAME = os.getenv("FIREHOSE_STREAM_NAME", "paperspacenotebook_production")
->>>>>>> 91e8c082
     _REGION = "eu-west-1"
 
     _FRAMEWORKS = ["poptorch", "torch", "transformers", "tensorflow", "poptorch-geometric"]
