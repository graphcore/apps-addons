# Copyright (c) 2023 Graphcore Ltd. All rights reserved.

import base64
import boto3
import hashlib
import ipynbname
import json
import os
import pkg_resources
import time
import multiprocessing as mp
import nbformat

from datetime import datetime
from pathlib import Path


class GCLogger(object):
    """Tracks the times at which cells are executed"""

    _instance = None
    _CREATION_TIME = datetime.now()

    LOG_STATE = None
    _TIER_TYPE = os.getenv("TIER_TYPE", "UNKNOWN")

    _POLLING_SECONDS = 10

    _MP_MANAGER = mp.Manager()
    _PAYLOAD = _MP_MANAGER.dict()
    _CODE_CELLS = _MP_MANAGER.list()

    _PROC_LIST = []

    _FIREHOSE_STREAM_NAME = os.getenv("FIREHOSE_STREAM_NAME", "paperspacenotebook_production")
    _REGION = "eu-west-1"

    _FRAMEWORKS = [
        "poptorch",
        "torch",
        "transformers",
        "tensorflow",
        "poptorch-geometric",
    ]

    _COLUMN_TYPES = {
        # Timing data
        "event_time": "",
        "execution_start_time": "",
        "execution_end_time": "",
        "time_to_first_error_seconds": 0,
        "compile_time_seconds": 0,
        # Event metadata
        "event_type": "",
        "user_onetime_id": "",
        "manual_logging_termination_event": 0,
        "manual_cell_termination_event": 0,
        # Largely constant values
        "notebook_path": "",
        "notebook_name": "",
        "notebook_repo_id": "",
        "notebook_id": "",
        "cluster_id": "",
        "repo_framework": "",
        # Cell input/output information
        "error_trace": "",
        "cell_output": "",
        "code_executed": "",
        "cell_code_modified": 0,
        # Major framework versions from env
        "poptorch_version_major": 0,
        "poptorch_version_minor": 0,
        "poptorch_version_patch": "",
        "torch_version_major": 0,
        "torch_version_minor": 0,
        "torch_version_patch": "",
        "transformers_version_major": 0,
        "transformers_version_minor": 0,
        "transformers_version_patch": "",
        "tensorflow_version_major": 0,
        "tensorflow_version_minor": 0,
        "tensorflow_version_patch": "",
        "popgeometric_version_major": 0,
        "popgeometric_version_minor": 0,
        "popgeometric_version_patch": "",
    }

    _HF_KEY_LENGTH = 37

    def __new__(cls, ip):
        if cls._instance is None:
            cls._SHELL = ip
            cls._instance = super(GCLogger, cls).__new__(cls)

            if cls.LOG_STATE is None and cls._TIER_TYPE == "FREE":
                cls.LOG_STATE = "ENABLED"

                try:
                    # Get AWS keys for firehose
                    config_file = Path(os.getenv("GCLOGGER_CONFIG"), ".config").resolve()
                    with open(config_file, "r") as file:
                        aws_access_key = base64.b64decode(file.readline().encode("ascii")).decode("ascii").strip()
                        aws_secret_key = base64.b64decode(file.readline().encode("ascii")).decode("ascii").strip()

                    cls._FIREHOSE_CLIENT = boto3.client(
                        "firehose",
                        aws_access_key_id=aws_access_key[:2] + aws_access_key[3:],
                        aws_secret_access_key=aws_secret_key[:2] + aws_secret_key[3:],
                        region_name=cls._REGION,
                    )

                    # Inform user
                    print(
                        "\n============================================================================================================================================\n"
                        "Graphcore would like to collect information about the applications and code being run in this notebook, as well as the system it's being run \n"
                        "on to improve usability and support for future users. The information will be anonymised and sent to Graphcore \n\n"
                        "You can disable this at any time by running `%unload_ext gc_logger` from any cell.\n\n"
                        "Unless logging is disabled, the following information will be collected:\n"
                        "\t- User progression through the notebook\n"
                        "\t- Notebook details: number of cells, code being run and the output of the cells\n"
                        "\t- ML application details: Model information, performance, hyperparameters, and compilation time\n"
                        "\t- Environment details\n"
                        "\t- System performance: IO, memory and host compute performance\n\n"
                        "=============================================================================================================================================\n"
                    )

                except:
                    cls.LOG_STATE = "DISABLED"
                    return cls._instance

                # Prepare shared dict and populate with Nulls in schema format
                cls._PAYLOAD.update(cls._COLUMN_TYPES)

                # Create a short unique user ID
                cls._UNIQUE_HASH = base64.urlsafe_b64encode(
                    hashlib.md5(cls._CREATION_TIME.strftime("%Y-%m-%d %H:%M:%S.%f").encode("utf-8")).digest()
                ).decode("ascii")[:12]
                cls._PAYLOAD["user_onetime_id"] = cls._UNIQUE_HASH

                # Convert data collection into repeated polling with update checking
                background_functions = [
                    cls.__get_notebook_metadata,
                    cls.__get_frameworks_versions,
<<<<<<< HEAD
                    cls.__manual_termination_polling,
                    cls.__store_initial_cell_states,
=======
>>>>>>> e8770e51
                ]

                # Start multiprocess procs for all functions
                cls._PROC_LIST = [mp.Process(target=func) for func in background_functions]
                for proc in cls._PROC_LIST:
                    proc.daemon = True
                    proc.start()

            else:
                cls.LOG_STATE = "DISABLED"

        return cls._instance

    def __init__(self, ip):
        return

    @classmethod
    def __update_payload(cls, output: str or int, name: str) -> str:
        """Update the payload with empty types as backups."""

        if cls.LOG_STATE == "DISABLED":
            return

        if output:
            cls._PAYLOAD[name] = output
        else:
            empty_output_type = type(output)
            cls._PAYLOAD[name] = empty_output_type()

    @classmethod
    def __store_initial_cell_states(cls):
        """store the initial state of all cells in notebook."""

        if cls.LOG_STATE == "DISABLED":
            return

        try:
            with open(ipynbname.path()) as notebook:
                initial_state = nbformat.read(notebook, nbformat.NO_CONVERT)

            # Get list of all code cells
            for cell in initial_state["cells"]:
                if cell["cell_type"] == "code":
                    cls._CODE_CELLS.append(cell["source"])

        except:
            pass

    @classmethod
    def __manual_termination_polling(cls):
        """Report if exeuction termination event was some kill signal."""

        try:
            while True:
                time.sleep(cls._POLLING_SECONDS)
        except:
            cls.__update_payload(1, "manual_cell_termination_event")

    @classmethod
    def __get_notebook_metadata(cls):
        """Get notebook metadata."""

        if cls.LOG_STATE == "DISABLED":
            return

        try:
            try:
                notebook_path = ipynbname.path()
            except:
                notebook_path = "failed-to-get-nb-path"

            # Encode and hash
            notebook_id = os.getenv("PAPERSPACE_NOTEBOOK_ID")
            salted_id = notebook_id + datetime.now().strftime("%Y-%m-%d")
            anonymised_notebook_id = base64.urlsafe_b64encode(hashlib.md5(salted_id.encode("utf-8")).digest()).decode(
                "ascii"
            )[:16]

            notebook_metadata = {
                "notebook_path": str(notebook_path),
                "notebook_name": str(notebook_path.stem),
                "notebook_repo_id": os.getenv("PAPERSPACE_NOTEBOOK_REPO_ID"),
                "notebook_id": anonymised_notebook_id,
                "cluster_id": os.getenv("PAPERSPACE_CLUSTER_ID"),
                "repo_framework": os.getenv("REPO_FRAMEWORK"),
            }

            for key, val in notebook_metadata.items():
                cls.__update_payload(val, key)

        except:
            pass

    @classmethod
    def __get_frameworks_versions(cls) -> str:
        """Get framework versions."""

        if cls.LOG_STATE == "DISABLED":
            return

        try:
            try:
                installed_packages = pkg_resources.working_set
            except:
                installed_packages = {}

            # Query pip packages and versions for frameworks
            all_pkgs = {i.key: i.version for i in installed_packages}
            for fw in cls._FRAMEWORKS:
                version = all_pkgs.get(fw, "..").split(".")

                if fw == "poptorch-geometric":
                    fw = "popgeometric"

                cls.__update_payload(int(version[0]) if version[0] else 0, f"{fw}_version_major")
                cls.__update_payload(int(version[1]) if version[0] else 0, f"{fw}_version_minor")
                cls.__update_payload(version[2], f"{fw}_version_patch")

        except:
            pass

    @classmethod
<<<<<<< HEAD
    def __convert_time_from_string(cls, raw_string_time: str) -> int:
        """Convert times from MM:SS string format to integer seconds"""

        minutes = int(raw_string_time[:2])
        seconds = int(raw_string_time[3:])

        return (minutes * 60) + seconds

    @classmethod
    def __get_compile_time(cls, cell_input: str, cell_output: str) -> int:
        """Capture compile time from a cells inputs/outputs."""

        if cls.LOG_STATE == "DISABLED":
            return

        # Whether any compil/e/ation happened or not
        if not "compil" in cell_input + cell_output:
            # Covers most HF, PyG and Pytorch cases
            if "Graph compilation: 100%" in cell_output:
                start_index = cell_output.find("Graph compilation: 100%")
                end_index = cell_output.find("00:00]")
                compile_time_raw = cell_output[start_index:end_index][-6:-1]
                compile_time = cls.__convert_time_from_string(compile_time_raw)
            else:
                compile_time = 0

        return compile_time

    @classmethod
    def __detect_logging_termination(cls, cell_input: str) -> int:
        """Detect if GCL logging was terminated by user"""

        if cls.LOG_STATE == "DISABLED":
            return

        if "unload_ext gc_logger" in cell_input:
            return 1
        else:
            return 0

    @classmethod
    def __detect_cell_modification(cls, executed_code):
        """Detect if the cell code has been modified before execution."""

        if cls.LOG_STATE == "DISABLED":
            return

        if cls._CODE_CELLS == []:
            return 0

        try:
            if executed_code in cls._CODE_CELLS:
                return 0
            else:
                return 1
        except:
            pass

        return 0
=======
    def __remove_hf_keys(cls, raw_string: str) -> str:
        """Detect and remove possible HF API keys from strings."""

        if cls.LOG_STATE == "DISABLED":
            return

        while "hf_" in raw_string:
            key_start = raw_string.find("hf_")
            key_end = key_start + cls._HF_KEY_LENGTH
            raw_string = raw_string[:key_start] + "<HF_API_KEY>" + raw_string[key_end:]

        return raw_string
>>>>>>> e8770e51

    @classmethod
    def __sanitize_payload(cls, payload):

        if cls.LOG_STATE == "DISABLED":
            return

        # Clean out any private keys, fix quotes
        for key, val in payload.items():
            if type(val) == str:
                if key in ["error_trace", "cell_output", "code_executed"]:
                    val = cls.__remove_hf_keys(val)

                payload[key] = val.replace('"', "'")

        payload = json.dumps(payload, separators=(",", ":"))
        payload = payload.encode("utf-8")

        return payload

    @classmethod
    def __firehose_put(cls, payload):
        """Submit a PUT record request to the firehose stream."""

        if cls.LOG_STATE == "DISABLED":
            return

        payload["event_time"] = datetime.now().strftime("%Y-%m-%d %H:%M:%S.%f")

        clean_payload = cls.__sanitize_payload(payload)

        cls._FIREHOSE_CLIENT.put_record(
            DeliveryStreamName=cls._FIREHOSE_STREAM_NAME,
            Record={"Data": clean_payload},
        )

    @classmethod
    def pre_run_cell(cls, info):
        """Runs just before any cell is run."""

        if cls.LOG_STATE == "DISABLED":
            return

        cls._PAYLOAD["execution_start_time"] = datetime.now().strftime("%Y-%m-%d %H:%M:%S.%f")

    @classmethod
    def post_run_cell(cls, result):
        """Runs just after any cell is run."""

        if cls.LOG_STATE == "DISABLED":
            return

        event_dict = cls._PAYLOAD._getvalue()

        # Common values to all events
        event_dict["execution_end_time"] = datetime.now().strftime("%Y-%m-%d %H:%M:%S.%f")
        event_dict["code_executed"] = str(result.info.raw_cell)
        event_dict["cell_output"] = str(result.result)

        # Get compile time if available
        event_dict["compile_time_seconds"] = cls.__get_compile_time(
            event_dict["code_executed"],
            event_dict["cell_output"],
        )

        # Detect if this cell is new or has been modified from its initial state
        # TODO: Once we upgrade to newer IPython, we can distinguish these two
        event_dict["cell_code_modified"] = cls.__detect_cell_modification(result.info.raw_cell)

        if result.error_before_exec or result.error_in_exec:
            # Only get this value once
            if cls._PAYLOAD["time_to_first_error_seconds"] == 0:
                cls._PAYLOAD["time_to_first_error_seconds"] = int((datetime.now() - cls._CREATION_TIME).total_seconds())

            event_dict["event_type"] = "error"
            event_dict["error_trace"] = (
                str(result.error_before_exec) if result.error_before_exec else str(result.error_in_exec)
            )
        else:
            event_dict["event_type"] = "success"
            event_dict["error_trace"] = ""

<<<<<<< HEAD
        event_dict["manual_logging_termination_event"] = cls.__detect_logging_termination(result.info.raw_cell)

=======
>>>>>>> e8770e51
        cls.__firehose_put(event_dict)


def load_ipython_extension(ip):
    global _gc_logger
    _gc_logger = GCLogger(ip)
    ip.events.register("pre_run_cell", _gc_logger.pre_run_cell)
    ip.events.register("post_run_cell", _gc_logger.post_run_cell)


def unload_ipython_extension(ip):
    global _gc_logger
    _gc_logger.LOG_STATE = "DISABLED"
    del _gc_logger<|MERGE_RESOLUTION|>--- conflicted
+++ resolved
@@ -141,11 +141,8 @@
                 background_functions = [
                     cls.__get_notebook_metadata,
                     cls.__get_frameworks_versions,
-<<<<<<< HEAD
                     cls.__manual_termination_polling,
                     cls.__store_initial_cell_states,
-=======
->>>>>>> e8770e51
                 ]
 
                 # Start multiprocess procs for all functions
@@ -268,7 +265,6 @@
             pass
 
     @classmethod
-<<<<<<< HEAD
     def __convert_time_from_string(cls, raw_string_time: str) -> int:
         """Convert times from MM:SS string format to integer seconds"""
 
@@ -328,7 +324,7 @@
             pass
 
         return 0
-=======
+
     def __remove_hf_keys(cls, raw_string: str) -> str:
         """Detect and remove possible HF API keys from strings."""
 
@@ -341,7 +337,6 @@
             raw_string = raw_string[:key_start] + "<HF_API_KEY>" + raw_string[key_end:]
 
         return raw_string
->>>>>>> e8770e51
 
     @classmethod
     def __sanitize_payload(cls, payload):
@@ -424,11 +419,8 @@
             event_dict["event_type"] = "success"
             event_dict["error_trace"] = ""
 
-<<<<<<< HEAD
         event_dict["manual_logging_termination_event"] = cls.__detect_logging_termination(result.info.raw_cell)
 
-=======
->>>>>>> e8770e51
         cls.__firehose_put(event_dict)
 
 
