--- conflicted
+++ resolved
@@ -140,14 +140,9 @@
     cmd = benchmark_dict["cmd"].format(**variant_dict)
     cmd = cmd.replace("\n", " ")
 
-<<<<<<< HEAD
     old_cmd = " ".join(cmd.split())
-    logger.info(f"Old cmd = '{old_cmd}'")
-=======
-    old_cmd = " ".join(cmd.replace("\n", " ").split())
     logger.info(f"original cmd = '{old_cmd}'")
     logger.info(f"Cleaning and modifying command if required...")
->>>>>>> 8a0ae248
 
     # Append application location from yaml to command
     cmd_parts = cmd.split(" ")
