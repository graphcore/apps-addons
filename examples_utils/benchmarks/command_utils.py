# Copyright (c) 2022 Graphcore Ltd. All rights reserved.
import logging
import os
import re
import subprocess
from argparse import ArgumentParser
from pathlib import Path

# Get the module logger
logger = logging.getLogger(__name__)


def create_variants(benchmark_dict: dict) -> list:
    """Create all variants from a benchmark entry.

    Note:
        There are two different ways to create variants from a benchmark entry:
        Declarative and Matrix-style

        With the first, when parameter values are listed, values for each
        parameter are matched by their index in the list only, and variants are
        created for each such combination. For example:
            - batch_size: [3, 4, 5]
            - gradient_accumulation: [150, 120, 90]
        Will result in 3 variants as such:
            - variant 1: batch_size=3, gradient_accumulation=150
            - variant 2: batch_size=4, gradient_accumulation=120
            - variant 3: batch_size=5, gradient_accumulation=90
        The length of the shortest list determines the number of variants.

        As for the second, when parameter values are provided in a dict with {},
        variations are instead created by every possible combination of
        parameters. For example:
            - batch_size: {3, 4}
            - gradient_accumulation: {150, 120}
        Will result in 4 variants:
            - variant 1: batch_size=3, gradient_accumulation=150
            - variant 2: batch_size=3, gradient_accumulation=120
            - variant 3: batch_size=4, gradient_accumulation=150
            - variant 4: batch_size=4, gradient_accumulation=120
        Dicts can have varying numbers of values, the above rule will still
        apply.

    Args:
        benchmark_dict (dict): benchmark entry itself in yaml file

    Returns:
        variants (list): List of all variants from the given benchmark entry

    """

    variants = [{}]
    if "parameters" in benchmark_dict:
        # Matching parameters as listed (see notes)
        if isinstance(benchmark_dict["parameters"], list):
            names = benchmark_dict["parameters"][0]

            variants = []
            for vals in benchmark_dict["parameters"][1:]:
                new_variant = {}
                for k, v in zip(names, vals):
                    new_variant[k] = str(v)

                variants.append(new_variant)

        # Matching parameters by every possible combination
        elif isinstance(benchmark_dict["parameters"], dict):
            for name, valstr in benchmark_dict["parameters"].items():
                current_variants = variants
                variants = []

                vals = str(valstr).split(",")
                for v in vals:
                    if v is not None:
                        for c in current_variants:
                            x = c.copy()
                            x[name] = v
                            variants.append(x)

        else:
            raise ValueError("'parameters' defined are neither a list nor a dict")

    return variants


def get_benchmark_variants(benchmark_name: str, benchmark_dict: dict) -> list:
    """Get all named variations of a benchmark.

    Args:
        benchmark_name (str): Benchmarks name as given in the spec yaml file
        benchmark_dict (dict): benchmark entry itself in yaml file

    Returns:
        variations (list): List of all possible variants from this benchmark

    """

    # Create variants from benchmark
    variant_names = create_variants(benchmark_dict)

    variants = []
    for variant in variant_names:
        work_str = benchmark_name

        for k in sorted(variant.keys()):
            work_str += "_" + k + "_" + variant[k]

        variants.append({"name": work_str, "config": variant})

    return variants


def formulate_benchmark_command(
        benchmark_dict: dict,
        variant_dict: dict,
<<<<<<< HEAD
        allow_wandb: bool,
        compile_only: bool,
        examples_location: str = None,
=======
        args: ArgumentParser,
>>>>>>> e7b8de06
) -> str:
    """Create the actual command to be run from an unformatted string.

    Args:
        benchmark_dict (dict): Benchmark as specified in the yaml file,
            pre-formating to fill in variables
        variant_dict (dict): Variant specification, containing all the actual
            values of the variables to be used to construct this command
<<<<<<< HEAD
        allow_wandb (bool): Whether or not to allow wandb flags passed to the
            original command
        compile_only (bool): Whether or not to pass a `--compile-only` flag to
            the command. NOTE: This will only work if the app being run itself
            has implemented a `--compile-only` argument
        examples_location (str): Location of the examples directory in system.
            If not provided, defaults to assuming examples dir is located in
            home dir.
=======
        args (ArgumentParser): Arguments passed to this benchmarking run
>>>>>>> e7b8de06

    Returns:
        cmd (str): The final, formatted command to be run

    """

    # Format the command (containing variables) by using the variant dict
    # (containing the actual values)
    cmd = benchmark_dict["cmd"].format(**variant_dict)
    cmd = cmd.replace("\n", " ")

    cmd = " ".join(cmd.split())
    logger.info(f"original cmd = '{cmd}'")
    logger.info(f"Cleaning and modifying command if required...")

    # Append application location from yaml to command
    cmd_parts = cmd.split(" ")
    if "python3" in cmd_parts:
        py_name = "python3"
    else:
        py_name = "python"
    called_file = cmd_parts[cmd_parts.index(py_name) + 1]

    resolved_file = str(Path(args.examples_location, benchmark_dict["location"], called_file).resolve())
    cmd = cmd.replace(called_file, resolved_file)

<<<<<<< HEAD
    if not allow_wandb and "--wandb" in cmd:
        logger.info("'--allow-wandb' was not passed, however '--wandb' is an "
                    "argument provided to the benchmark. The default value of "
                    "'--allow-wandb' (False) is overriding, purging '--wandb' "
                    " from command.")
=======
    if args.ignore_wandb and "--wandb" in cmd:
        logger.info("Both '--ignore-wandb' and '--wandb' were passed, "
                    "'--ignore-wandb' is overriding, purging '--wandb' from "
                    "command.")
>>>>>>> e7b8de06
        cmd = cmd.replace("--wandb", "")

    if args.compile_only:
        logger.info("'--compile-only' was passed here. Appending '--compile-only' to the benchmark command.")
        cmd = cmd + " --compile-only"

        # Dont import wandb if compile only mode
        if "--wandb" in cmd:
            logger.info("--compile-only was passed, and wandb is not used for "
                        "compile only runs, purging '--wandb' from command.")
            cmd = cmd.replace("--wandb", "")

        # Remove vipu settings that prevent from running in compile-only mode
        cmd = re.sub(r"--vipu-partition.*?=.*?\S*", "", cmd)
        cmd = re.sub(r"--vipu-server-host.*?=.*?\S*", "", cmd)
        cmd = re.sub(r"--vipu-server-port.*?.*?\S*", "", cmd)

    # Cleanse the string of new line chars and extra spaces
    cmd = " ".join(cmd.replace("\n", " ").split())

    logger.info(f"new cmd = '{cmd}'")

    return cmd


def get_poprun_hosts(cmd: list) -> list:
    """Get names/IPs of poprun hosts defined in the `--host` argument.

    Args:
        cmd (list): The command being run, which may include a poprun call that
            specifies hosts

    Returns:
        poprun_hostnames (list): names/IPs of poprun hosts
    
    """

    # Find where in the command list "poprun", "host" and "python" exist
    # If poprun is not called, then it cannot be multihost + multi-instance
    try:
        poprun_index = cmd.index("poprun")
    except:
        logger.info("poprun not called, assuming this is a single-host, single-instance benchmark.")
        return []

    # If "--host" is not defined, then instances must be running on one host
    try:
        host_index = cmd.index([x for x in cmd if "--host" in x][0])
    except:
        logger.info("'--host' argument not provided, assuming all instances "
                    "defined in this benchmark will run on this host only")
        return []

    # Watch out for "python" instead of "python3"
    try:
        python_index = cmd.index("python3")
    except:
        python_index = cmd.index("python")

    poprun_hostnames = []
    if (poprun_index < host_index < python_index):
        # Hostnames can be passed with "=" or just with a space to the arg
        if "=" in cmd[host_index]:
            poprun_hostnames = cmd[host_index].split("=")[1].split(",")
        else:
            poprun_hostnames = cmd[host_index + 1].split(",")

        num_hosts = len(poprun_hostnames)

    if num_hosts > 1:
        logger.info("Benchmark is running multiple instances over multiple hosts, preparing all hosts.")
    else:
        logger.info("Only one value has been passed to the '--host' argument, "
                    "assuming all instances defined for this benchmark will "
                    "run on this host only")

    # Find all forms of ID for this local machine
    possible_hostnames = []
    possible_hostnames.append(os.uname()[1])

    # Query ifconfig for internal/external IPs
    for category in ["eno1", "enp161s0f1", "enp65s0f0np0"]:
        try:
            process = subprocess.Popen(
                ["ifconfig", category],
                stdout=subprocess.PIPE,
            )
            out, _ = process.communicate()
        except:
            out = "inet "
        possible_hostnames.append(str(re.search(r"inet *(.*?) ", str(out)).group(1)))

    # Remove this machines name/IP from the list
    for hostname in poprun_hostnames:
        if any(hostname in x for x in possible_hostnames):
            poprun_hostnames.remove(hostname)

    if len(poprun_hostnames) == num_hosts:
        logger.info("This machines hostname/IP could not be found in the "
                    "values provided to the '--host' argument for poprun. "
                    "Assuming that the first value in the list provided is the "
                    "this machines hostname, and skipping interacting with the "
                    "filesystem on it. If this is not the case, please use "
                    "either the host name as seen in the $HOSTNAME environment "
                    "variable, or using internal/external IP addresses.")
        poprun_hostnames = poprun_hostnames[1:]

    return poprun_hostnames<|MERGE_RESOLUTION|>--- conflicted
+++ resolved
@@ -113,13 +113,7 @@
 def formulate_benchmark_command(
         benchmark_dict: dict,
         variant_dict: dict,
-<<<<<<< HEAD
-        allow_wandb: bool,
-        compile_only: bool,
-        examples_location: str = None,
-=======
         args: ArgumentParser,
->>>>>>> e7b8de06
 ) -> str:
     """Create the actual command to be run from an unformatted string.
 
@@ -128,18 +122,7 @@
             pre-formating to fill in variables
         variant_dict (dict): Variant specification, containing all the actual
             values of the variables to be used to construct this command
-<<<<<<< HEAD
-        allow_wandb (bool): Whether or not to allow wandb flags passed to the
-            original command
-        compile_only (bool): Whether or not to pass a `--compile-only` flag to
-            the command. NOTE: This will only work if the app being run itself
-            has implemented a `--compile-only` argument
-        examples_location (str): Location of the examples directory in system.
-            If not provided, defaults to assuming examples dir is located in
-            home dir.
-=======
         args (ArgumentParser): Arguments passed to this benchmarking run
->>>>>>> e7b8de06
 
     Returns:
         cmd (str): The final, formatted command to be run
@@ -166,18 +149,11 @@
     resolved_file = str(Path(args.examples_location, benchmark_dict["location"], called_file).resolve())
     cmd = cmd.replace(called_file, resolved_file)
 
-<<<<<<< HEAD
-    if not allow_wandb and "--wandb" in cmd:
+    if not args.allow_wandb and "--wandb" in cmd:
         logger.info("'--allow-wandb' was not passed, however '--wandb' is an "
                     "argument provided to the benchmark. The default value of "
                     "'--allow-wandb' (False) is overriding, purging '--wandb' "
                     " from command.")
-=======
-    if args.ignore_wandb and "--wandb" in cmd:
-        logger.info("Both '--ignore-wandb' and '--wandb' were passed, "
-                    "'--ignore-wandb' is overriding, purging '--wandb' from "
-                    "command.")
->>>>>>> e7b8de06
         cmd = cmd.replace("--wandb", "")
 
     if args.compile_only:
