# Copyright (c) 2022 Graphcore Ltd. All rights reserved.
import logging
import os
import re
import subprocess
from argparse import ArgumentParser, Namespace
from pathlib import Path
from typing import Dict, Tuple
import shlex

# Get the module logger
logger = logging.getLogger(__name__)


def create_variants(benchmark_name: str, benchmark_dict: dict) -> list:
    """Create all variants from a benchmark entry.

    Note:
        There are two different ways to create variants from a benchmark entry:
        Declarative and Matrix-style

        With the first, when parameter values are listed, values for each
        parameter are matched by their index in the list only, and variants are
        created for each such combination. For example:
            - batch_size: [3, 4, 5]
            - gradient_accumulation: [150, 120, 90]
        Will result in 3 variants as such:
            - variant 1: batch_size=3, gradient_accumulation=150
            - variant 2: batch_size=4, gradient_accumulation=120
            - variant 3: batch_size=5, gradient_accumulation=90
        The length of the shortest list determines the number of variants.

        As for the second, when parameter values are provided in a dict with {},
        variations are instead created by every possible combination of
        parameters. For example:
            - batch_size: {3, 4}
            - gradient_accumulation: {150, 120}
        Will result in 4 variants:
            - variant 1: batch_size=3, gradient_accumulation=150
            - variant 2: batch_size=3, gradient_accumulation=120
            - variant 3: batch_size=4, gradient_accumulation=150
            - variant 4: batch_size=4, gradient_accumulation=120
        Dicts can have varying numbers of values, the above rule will still
        apply.

    Args:
        benchmark_name (str): Benchmarks name as given in the spec yaml file
        benchmark_dict (dict): benchmark entry itself in yaml file

    Returns:
        variants (list): List of all variants from the given benchmark entry

    """

    variants = [{}]
    if "parameters" in benchmark_dict:
        # Matching parameters as listed (see notes)
        if isinstance(benchmark_dict["parameters"], list):
            names = benchmark_dict["parameters"][0]

            variants = []
            for vals in benchmark_dict["parameters"][1:]:
                new_variant = {}
                for k, v in zip(names, vals):
                    new_variant[k] = str(v)

                variants.append(new_variant)

        # Matching parameters by every possible combination
        elif isinstance(benchmark_dict["parameters"], dict):
            for name, valstr in benchmark_dict["parameters"].items():
                current_variants = variants
                variants = []

                vals = str(valstr).split(",")
                for v in vals:
                    if v is not None:
                        for c in current_variants:
                            x = c.copy()
                            x[name] = v
                            variants.append(x)

        else:
            err = (f"In {benchmark_name} in {benchmark_dict['benchmark_path']},"
                   " the 'parameters' are defined in neither a list style or "
                   "a dict style. They must be defined as one of the two "
                   "(using a comma seperated list, optionally surrounded by "
                   "square brackets, or as a dict, surrounded by curly "
                   "brackets).")
            logger.error(err)
            raise ValueError(err)

    return variants


def get_benchmark_variants(benchmark_name: str, benchmark_dict: dict) -> list:
    """Get all named variations of a benchmark.

    Args:
        benchmark_name (str): Benchmarks name as given in the spec yaml file
        benchmark_dict (dict): benchmark entry itself in yaml file

    Returns:
        variations (list): List of all possible variants from this benchmark

    """

    # Create variants from benchmark
    variant_names = create_variants(benchmark_name, benchmark_dict)

    variants = []
    for variant in variant_names:
        work_str = benchmark_name

        for k in sorted(variant.keys()):
            work_str += "_" + k + "_" + variant[k]

        variants.append({"name": work_str, "config": variant})

    return variants


def remove_wandb_args(cmd: str) -> str:
    """Remove all wandb args and their values from command strings.
    """

    new_arg_list = []
    arg_list = shlex.split(cmd)
    # Avoid out of bounds access attempt
    arg_list.append("")

    skip = False
    arg_pattern = re.compile("^[-]+")
    for i in range(len(arg_list) - 1):
        if arg_pattern.match(arg_list[i]) and "wandb" in arg_list[i]:
            # Also remove the values given to wandb args using a skip bool for
            # next iteration
            if not arg_pattern.match(arg_list[i + 1]):
                skip = True
            continue

        if skip:
            skip = False
            continue

        new_arg_list.append(arg_list[i])

    new_cmd = shlex.join(new_arg_list)

    return new_cmd


def formulate_benchmark_command(
        benchmark_dict: dict,
        variant_dict: dict,
        args: Namespace,
) -> str:
    """Create the actual command to be run from an unformatted string.

    Args:
        benchmark_dict (dict): Benchmark as specified in the yaml file,
            pre-formating to fill in variables
        variant_dict (dict): Variant specification, containing all the actual
            values of the variables to be used to construct this command
        args (Namespace): Arguments passed to this benchmarking run

    Returns:
        cmd (str): The final, formatted command to be run

    """

    # Format the command (containing variables) by using the variant dict
    # (containing the actual values)
    cmd = benchmark_dict["cmd"].format(**variant_dict)
    cmd = cmd.replace("\n", " ")

    cmd = " ".join(cmd.split())
    logger.info(f"original cmd = '{cmd}'")
    logger.info(f"Cleaning and modifying command if required...")

    # Append application location from yaml to command
    cmd_parts = cmd.split(" ")
    if "python3" in cmd_parts:
        py_name = "python3"
    else:
        py_name = "python"
    called_file = cmd_parts[cmd_parts.index(py_name) + 1]
    # if the first argument is `-m` we are calling a module and shouldn't resolve it
    if called_file != "-m":
        resolved_file = str(Path(called_file).resolve())
        cmd = cmd.replace(called_file, resolved_file)

    if not (args.allow_wandb or benchmark_dict.get("allow_wandb", False)) and "--wandb" in cmd:
        logger.info("'--allow-wandb' was not passed or set in the benchmark entry,"
                    " however '--wandb' is an "
                    "argument provided to the benchmark. The default value of "
                    "'--allow-wandb' (False) is overriding, purging '--wandb' "
                    "and all args containing 'wandb' from command.")

        cmd = remove_wandb_args(cmd)

    if args.compile_only:
        logger.info("'--compile-only' was passed here. Appending '--compile-only' to the benchmark command.")
        cmd = cmd + " --compile-only"

        # Dont import wandb if compile only mode
        if "--wandb" in cmd:
            logger.info("--compile-only was passed, and wandb is not used for "
                        "compile only runs, purging '--wandb' and all args "
                        "containing 'wandb' in their names from command.")
            cmd = remove_wandb_args(cmd)

        # Remove vipu settings that prevent from running in compile-only mode
        cmd = re.sub(r"--vipu-partition.*?=.*?\S*", "", cmd)
        cmd = re.sub(r"--vipu-server-host.*?=.*?\S*", "", cmd)
        cmd = re.sub(r"--vipu-server-port.*?.*?\S*", "", cmd)

    # Cleanse the string of new line chars and extra spaces
    cmd = " ".join(cmd.replace("\n", " ").split())

    logger.info(f"new cmd = '{cmd}'")

    return cmd


def get_num_ipus(benchmark_name: str) -> int:
    num_ipus = re.findall(pattern="pod(\d+)", string=benchmark_name)
    if len(num_ipus) < 0:
        err = (f"Processing benchmark variant: {benchmark_name}."
               " Malformed name. Benchmark must specify the number of IPUs "
               "to be used in the form "
               "[alphanumeric chars and underscore]+pod(\d+)"
               "[alphanumeric_chars and underscore]+")
        logger.error(err)
        raise ValueError(err)
    else:
        num_ipus = num_ipus[0]
        return num_ipus


def query_option_in_cmd(cmd: list, option: list):
    try:
        index = cmd.index([x for x in cmd if any(opt in x for opt in option)][0])
        return index
    except:
        return None


def get_poprun_config(args, cmd) -> Dict:
    """Get a poprun configuration dict storing key,value pairs of poprun options 
    and supplied arguments. We store only a subset of options that are going 
    to be needed in order to ensure that the job submission environment is correct:

    Args: 
       args (argparse.Namespace): Arguments passed to run the benchmarks
            with        
        cmd: (list): benchmark variant command
    Return:
        poprun configuration (Dict): key value pairs of poprun options and arguments    
    """
    poprun_config = {}

    # Find where in the command list "poprun" and "python" exist
    # If poprun is not called, then it cannot be multihost + multi-instance
    poprun_index = query_option_in_cmd(cmd, ["poprun"])
    if poprun_index is None:
        return poprun_config

    # Watch out for "python" instead of "python3"
    python_index = query_option_in_cmd(cmd, ["python3", "python"])

    parser = ArgumentParser()

    configuration_options = [["-H", "--host"], ["--num-instances"], ["--vipu-server-host"], ["--vipu-server-port"],
                             ["--vipu-partition"], ["--num-ilds"], ["--vipu-cluster", "--vipu-allocation"],
                             ["--synchronise-python-venv"], ["--synchronise-poplar-sdk"], ["--distribute-ssh-key"],
                             ["--mpi-global-args"], ["--mpi-local-args"], ["--host-subnet"]]

    for opt in configuration_options:
        if "--host" in opt:
            parser.add_argument(*opt, type=str, default=None)
        else:
            parser.add_argument(*opt, type=str, default=None)

    parse_range = cmd[poprun_index + 1:python_index]
    known_options, other_options = parser.parse_known_args(parse_range)
    poprun_config = vars(known_options)
    poprun_config["other_args"] = shlex.join(other_options)

    if poprun_config["host"] is not None:
        poprun_config["host"] = poprun_config["host"].split(",")

    return poprun_config


def get_local_poprun_hosts(poprun_config: Dict) -> Tuple[list, int]:
    """Get names/IPs of poprun hosts defined in the `--host` argument.

    Args:
        poprun_config (dict): extracted poprun configurations from get_poprun_config

    Returns:
        poprun_hostnames (list): names/IPs of poprun hosts

    """

    if poprun_config == {}:
        logger.info("poprun not called, assuming this is a single-host, single-instance benchmark.")
        return []

    # If "--host" is not defined, then instances must be running on one host
<<<<<<< HEAD
    try:
        host_index = cmd.index([x for x in cmd if "--host" in x][0])
    except:
        logger.warn("'--host' argument not provided, assuming all poprun "
                    "instances defined in this benchmark will run on this host "
=======
    poprun_hostnames = poprun_config["host"]
    if poprun_hostnames is None:
        logger.info("'--host' argument not provided, assuming all poprun "
                    "instances defined in this benchmark will run on a single host "
>>>>>>> 9b0e91e3
                    "only")
        return []

    num_hosts = len(poprun_hostnames)

    if num_hosts > 1:
        logger.info("Benchmark is running multiple instances over multiple hosts, preparing all hosts.")
    else:
        logger.warn("Only one value has been passed to the '--host' argument, "
                    "assuming all instances defined for this benchmark will "
                    "run on this host only")

    # Find all forms of ID for this local machine
    possible_hostnames = []
    possible_hostnames.append(os.uname()[1])

    # Query system for internal/external IPs
    try:
        possible_hostnames, _ = subprocess.Popen(
            ["hostname", "-I"],
            stdout=subprocess.PIPE,
        ).communicate()
        # All possible IPs (formatted output)
        possible_hostnames = str(possible_hostnames.decode("utf-8")).split(" ")[:-1]
    except:
        possible_hostnames = [""]

    # Remove this machines name/IP from the list
    for hostname in poprun_hostnames:
        if any(hostname in x for x in possible_hostnames):
            poprun_hostnames.remove(hostname)

    if len(poprun_hostnames) == num_hosts:
        logger.warn("This machines hostname/IP could not be found in the "
                    "values provided to the '--host' argument for poprun. "
                    "Assuming that the first value in the list provided is the "
                    "this machines hostname, and skipping interacting with the "
                    "filesystem on it. If this is not the case, please use "
                    "either the host name as seen in the $HOSTNAME environment "
                    "variable, or using internal/external IP addresses.")
        poprun_hostnames = poprun_hostnames[1:]

    return poprun_hostnames<|MERGE_RESOLUTION|>--- conflicted
+++ resolved
@@ -309,18 +309,10 @@
         return []
 
     # If "--host" is not defined, then instances must be running on one host
-<<<<<<< HEAD
-    try:
-        host_index = cmd.index([x for x in cmd if "--host" in x][0])
-    except:
-        logger.warn("'--host' argument not provided, assuming all poprun "
-                    "instances defined in this benchmark will run on this host "
-=======
     poprun_hostnames = poprun_config["host"]
     if poprun_hostnames is None:
         logger.info("'--host' argument not provided, assuming all poprun "
                     "instances defined in this benchmark will run on a single host "
->>>>>>> 9b0e91e3
                     "only")
         return []
 
