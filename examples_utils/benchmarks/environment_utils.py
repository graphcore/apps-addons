# Copyright (c) 2022 Graphcore Ltd. All rights reserved.
from typing import Optional, List
import argparse
import copy
import logging
import os
import re
import subprocess
import sys
from pathlib import Path

# Get the module logger
logger = logging.getLogger()


def parse_vipu_server() -> Optional[str]:
    out = subprocess.check_output(["vipu", "--server-version"])
    # Sample output
    # version: 1.18.0
    # host: localhost:8090
    out = out.decode()
    m = re.search("host: (.*):", out)
    if not m:
        err = ("vipu --server-version output could not be parsed. Could not identify the"
               " host of the V-IPU server, please set the IPUOF_VIPU_API_HOST environment"
               " variable according to the V-IPU documentation. "
               f"vipu --server-version returned:\n{out}")
        logger.error(err)
        return None
    return m.groups()[0]


POPRUN_VARS = {
    "HOSTS": ("Comma seperated list of IP addresses/names of the machines you want "
              "to run on. Try to copy across ssh-keys before attempting if "
              "possible. e.g. 10.1.3.101,10.1.3.102,... or lr17-1,lr17-2,..."),
    "IPUOF_VIPU_API_PARTITION_ID": ("Name of the Virtual IPU partition. Can be found with 'vipu list "
                                    "partitions'."),
    "CLUSTER": ("Name of the Virtual IPU cluster. Can be found with 'vipu list "
                "partition'."),
    "TCP_IF_INCLUDE": ("The range of network interfaces available to use for poprun to "
                       "communicate between hosts."),
    "VIPU_CLI_API_HOST": ("The IP address/name of the HOST where the virtual IPU server is "
                          "running."),
}

# Values must be a tuple of strings or None, or a function to generate them
FALLBACK_VAR_FUNCTIONS = {
    "VIPU_CLI_API_HOST": (
        os.getenv("IPUOF_VIPU_API_HOST"),
        parse_vipu_server,
    ),
    "IPUOF_VIPU_API_PARTITION_ID": (os.getenv("PARTITION"), )
}

WANDB_VARS = {
    "WANDB_API_KEY": ("The API access key for your W&B account. Available from your W&B "
                      "account > settings > API keys."),
    "WANDB_BASE_URL": ("The base URL for your W&B server (www.wandb.<domain name>.net). "
                       "Available by checking your organisations wandb account."),
}

AWSCLI_VARS = {
    "AWS_ACCESS_KEY_ID": ("The AWSCLI access key for the S3 storage account. Available from "
                          "your AWS account > security credentials."),
    "AWS_SECRET_ACCESS_KEY": ("The AWSCLI secret key for your AWS account. Available from your AWS "
                              "account > security credentials."),
}

SLURM_ENV_VARS = {
    "SLURM_HOST_SUBNET_MASK": {
        "help": "Host subnet mask for all allocations from the SLURM queue.",
        "default": "ens5"
    }
}


def _check_cmd_for_missing_poprun_vars(benchmark_name: str, cmd: str):
    # Check if any of the poprun env vars are required but not set
    missing_poprun_vars: List[str] = []
    for env_var in POPRUN_VARS.keys():
        not_in_cmd = not (f"${env_var}" in cmd or f"${{{env_var}}}" in cmd)
        is_set = os.getenv(env_var) is not None
        if not_in_cmd or is_set:
            continue
        # Try to find a fallback variable or function
        if env_var in FALLBACK_VAR_FUNCTIONS:
            for fallback in FALLBACK_VAR_FUNCTIONS[env_var]:
                fallback_val = fallback() if callable(fallback) else fallback
                if fallback_val is not None:
                    # Fallbacks set the environment variable
                    os.environ[env_var] = fallback_val
                    break
        if os.getenv(env_var) is None:
            missing_poprun_vars.append(env_var)

    if missing_poprun_vars:
        err = (f"{len(missing_poprun_vars)} environment variables are needed by "
               f"command {benchmark_name} but are not defined: "
               f"{missing_poprun_vars}. Hints: \n")
        err += "".join([f"\n\t{missing} : {POPRUN_VARS[missing]}" for missing in missing_poprun_vars])

        logger.error(err)
        raise EnvironmentError(err)


def check_env(args: argparse.Namespace, benchmark_name: str, cmd: str):
    """Check if environment has been correctly set up prior to running.

    Args:
        args (argparse.Namespace): CLI arguments provided to this benchmarking run
        benchmark_name (str): The name of the benchmark being run
        cmd (str): The command being run

    """

    # if submitting on slurm, these environment variables are ignored
    if not args.submit_on_slurm:
        _check_cmd_for_missing_poprun_vars(benchmark_name, cmd)

    if args.submit_on_slurm:
        for k, v in SLURM_ENV_VARS.items():
            if k not in os.environ:
                warn_msg = F"{k}: {v['help']} has not been set. Falling back to the default value of: {v['default']}."
                logger.warn(warn_msg)
                os.environ[k] = v["default"]

    # TODO: Investigate working of wandb and awscli on SLURM

    missing_env_vars = []
    # Check wandb variables if required
    if args.allow_wandb:
        # Determine if wandb login has not been done already
        netrc_path = Path(os.environ["HOME"], ".netrc")
        if netrc_path.exists() and os.stat(Path(os.environ["HOME"], ".netrc")).st_size == 0:
            logger.warn("wandb appears to not have been logged in. Checking "
                        "for environment variables to be used instead...")
            missing_env_vars.extend([env_var for env_var in WANDB_VARS.keys() if os.getenv(env_var) is None])

    # Check AWSCLI env vars if required
    if "s3" in args.upload_checkpoints:
        # Check for default credentials file or a env var to its path first
        if (not (Path(os.getenv("HOME"), ".aws", "credentials").exists())
                and (not os.getenv("AWS_SHARED_CREDENTIALS_FILE"))):
            logger.warn("AWSCLI has not been configured. Checking for environment variables to be used instead...")
            missing_env_vars.extend([env_var for env_var in AWSCLI_VARS.keys() if os.getenv(env_var) is None])

    # Print out all missing vars with hints for the user
    joint_vars_dict = {**WANDB_VARS, **AWSCLI_VARS}
    if missing_env_vars:
        err = (f"{len(missing_env_vars)} environment variables are needed "
               f"because of the arguments passed to this command, but are not "
               f"defined: {missing_env_vars}.\nHints: \n")
        err += "".join([f"\t{missing} : {joint_vars_dict[missing]}\n" for missing in missing_env_vars])

        logger.error(err)
        raise EnvironmentError(err)


def enter_benchmark_dir(benchmark_dict: dict):
    """Find and change to the path required to run the benchmark.

    Notes:
        For examples where the directory structure is non-standard (does not
        follow the <category>/<model>/<framework>/'train.py' etc. convention),
        the benchmark specification in the benchmarks.yml file will contain an
        additional field 'location' which will inform this sub-module on how to
        locate the python file that needs to be called.

    Args:
        benchmark_dict (dict): Dict created when evaluating the benchmark spec

    """

    # Find the root dir of the benchmarks.yml file
    if benchmark_dict.get("reference_directory"):
        benchmark_path = Path(benchmark_dict["reference_directory"])
    else:
        benchmark_path = Path(benchmark_dict["benchmark_path"]).parent

    # If a special path is required, find and move to that in addition
    if benchmark_dict.get("location"):
        benchmark_path = benchmark_path.joinpath(benchmark_dict["location"])
    current_working_dir = str(Path(os.curdir).resolve())
    logger.debug(f"Entering {benchmark_path}")
    os.chdir(benchmark_path)
    return current_working_dir


def get_mpinum(command: str) -> int:
    """Get num replicas (mpinum) from the cmd.

    Args:
        command (str): The command line that includes a call to mpirun

    Returns:
        mpinum (int): Number of processes passed to mpirun

    """

    m = re.search(r"mpirun.+--np.(\d*) ", command)
    if m:
        mpinum = float(m.group(1))
    else:
        mpinum = 1

    return mpinum


def infer_paths(args: argparse.Namespace, benchmark_dict: dict) -> argparse.Namespace:
    """Infer paths to key directories based on argument and environment info.

    Args:
        args (argparse.Namespace): The arguments passed to this benchmarking run
        benchmark_dict (dict): The parameters for a particular benchmark

    Returns:
        args (argparse.Namespace): args, but with additional paths attributes added

    """

    spec_path = benchmark_dict["benchmark_path"]
    offset = 4
    # If the benchmarks.yml file is in train/infer the application root dir
    if ("train" in spec_path) or ("infer" in spec_path):
        offset += 1

    # Split path to benchmark.yml, find what the dir contatining all examples
    # is called, and add it back together
    args.examples_path = str(Path("/".join(spec_path.split("/")[:-offset])).resolve())

    args.sdk_path = os.getenv("POPLAR_SDK_ENABLED")
    if args.sdk_path is None:
        err = ("It appears that a poplar SDK has not been enabled, determined "
               "by 'POPLAR_SDK_ENABLED' environment variable not detected in "
               "this environment. Please make sure the SDK is enabled in this "
               "environment (use 'source' when enabling/activating).")
        logger.error(err)
        raise EnvironmentError(err)
<<<<<<< HEAD
    args.sdk_path = str(Path(sdk_path).parent.resolve())
=======
    else:
        args.sdk_path = str(Path(args.sdk_path).parent.resolve())
>>>>>>> 9b0e91e3

    args.venv_path = os.getenv("VIRTUAL_ENV")
    if args.venv_path is None:
        err = ("It appears that a python virtual environment has not been "
               "activated, determined by 'VIRTUAL_ENV' environment variable "
               "not detected in this environment. Please make sure the python "
               "virtual environment is activate in this environment (use "
               "'source' when enabling/activating).")
        logger.error(err)
        raise EnvironmentError(err)
<<<<<<< HEAD
    args.venv_path = str(Path(venv_path).parent.resolve())
=======
    else:
        args.venv_path = str(Path(args.venv_path).resolve())
>>>>>>> 9b0e91e3

    return args


def get_git_commit_hash() -> str:
    # assumed we're in the top level directory of the git repo
    try:
        process = subprocess.check_output(['git', 'rev-parse', 'HEAD']).decode(sys.stdout.encoding).strip()
        return str(process)
    except Exception as error:
        logger.warning(f"Failed to get git revision: {error}")
        return "Not a git repo"


def expand_environment_variables(cmd: str, new_env: dict) -> str:
    """Expand environment variables present in the benchmark cmd
    with the existing environment. Additionally, if the benchmark has
    additional environment variables to be used, expand the command
    with those variables as well

    Args:
        cmd (str): benchmark command
        env (dict): the new environment variables to be used in the subprocess
    Returns:
        cmd (str) with environment variables expanded
    """

    # temporarily set os.environ to new env vars
    orig_env = copy.deepcopy(os.environ)
    os.environ = new_env

    # expand vars against the new environment variables and revert os.environ
    cmd = os.path.expandvars(cmd)
    os.environ = orig_env

    return cmd


def merge_environment_variables(new_env: dict, benchmark_spec: dict) -> dict:
    """Merge existing environment variables with new ones in the benchmark.

    Args:
        new_env (dict): The new environment variables state to merge into
            current state
        benchmark_dict (dict): The benchmark entry itself in the yaml file

    Returns:
        existing_env (dict): Merged environment state to use for benchmarking

    """

    # Build and log the additional ENV variables
    benchmark_env = {}
    if "env" in benchmark_spec:
        benchmark_env = copy.deepcopy(benchmark_spec["env"])
    new_env.update(benchmark_env)

    logger.info(f"Running with the following {len(new_env)} ADDITIONAL ENV variables:")
    for k, v in new_env.items():
        logger.info(f"    {k}={v}")

    # Finally update existing env with new env
    existing_env = os.environ.copy()
    existing_env.update(new_env)

    return existing_env


def preprocess_args(args: argparse.Namespace) -> argparse.Namespace:
    """Resolve any gaps or inconsistencies in the arguments provided.

    Args:
        args (argparse.Namespace): The arguments passed to this benchmarking run

    Returns:
        args (argparse.Namespace): args, but with any issues resolved

    """

    # Resolve paths to benchmarks specs
    args.spec = [str(Path(file).resolve()) for file in args.spec]

    # Force allow-wandb if user wants to upload checkpoints to wandb
    if "wandb" in args.upload_checkpoints:
        args.allow_wandb = True

    # Set developer options if requested
    if args.developer_mode:
        args.allow_wandb = True
        args.include_convergence = True
        args.ignore_error = True
        args.verbose = True

    return args<|MERGE_RESOLUTION|>--- conflicted
+++ resolved
@@ -237,12 +237,8 @@
                "environment (use 'source' when enabling/activating).")
         logger.error(err)
         raise EnvironmentError(err)
-<<<<<<< HEAD
-    args.sdk_path = str(Path(sdk_path).parent.resolve())
-=======
     else:
         args.sdk_path = str(Path(args.sdk_path).parent.resolve())
->>>>>>> 9b0e91e3
 
     args.venv_path = os.getenv("VIRTUAL_ENV")
     if args.venv_path is None:
@@ -253,12 +249,8 @@
                "'source' when enabling/activating).")
         logger.error(err)
         raise EnvironmentError(err)
-<<<<<<< HEAD
-    args.venv_path = str(Path(venv_path).parent.resolve())
-=======
     else:
         args.venv_path = str(Path(args.venv_path).resolve())
->>>>>>> 9b0e91e3
 
     return args
 
