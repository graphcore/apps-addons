# Copyright (c) 2022 Graphcore Ltd. All rights reserved.
<<<<<<< HEAD
from typing import Dict, Optional, Union, Callable, Tuple, List
=======
import argparse
>>>>>>> 06c45447
import copy
import logging
import os
import re
import subprocess
import sys
from pathlib import Path

# Get the module logger
logger = logging.getLogger(__name__)


def parse_vipu_server() -> Optional[str]:
    out = subprocess.check_output(["vipu", "--server-version"])
    # Sample output
    # version: 1.18.0
    # host: localhost:8090
    out = out.decode()
    m = re.search("host: (.*):", out)
    if not m:
        err = ("vipu --server-version output could not be parsed. Could not identify the"
               " host of the V-IPU server, please set the IPUOF_VIPU_API_HOST environment"
               " variable according to the V-IPU documentation. "
               f"vipu --server-version returned:\n{out}")
        logger.error(err)
        return None
    return m.groups()[0]


POPRUN_VARS = {
    "HOSTS": ("Comma seperated list of IP addresses/names of the machines you want "
              "to run on. Try to copy across ssh-keys before attempting if "
              "possible. e.g. 10.1.3.101,10.1.3.102,... or lr17-1,lr17-2,..."),
    "IPUOF_VIPU_API_PARTITION_ID": ("Name of the Virtual IPU partition. Can be found with 'vipu list "
                                    "partitions'."),
    "CLUSTER": ("Name of the Virtual IPU cluster. Can be found with 'vipu list "
                "partition'."),
    "TCP_IF_INCLUDE": ("The range of network interfaces available to use for poprun to "
                       "communicate between hosts."),
    "VIPU_CLI_API_HOST": ("The IP address/name of the HOST where the virtual IPU server is "
                          "running."),
}

# Values must be a tuple of strings or None, or a function to generate them
FALLBACK_VAR_FUNCTIONS = {
    "VIPU_CLI_API_HOST": (
        os.getenv("IPUOF_VIPU_API_HOST"),
        parse_vipu_server,
    ),
    "IPUOF_VIPU_API_PARTITION_ID": (os.getenv("PARTITION"), )
}

WANDB_VARS = {
    "WANDB_API_KEY": ("The API access key for your W&B account. Available from your W&B "
                      "account > settings > API keys."),
    "WANDB_BASE_URL": ("The base URL for your W&B server (www.wandb.<domain name>.net). "
                       "Available by checking your organisations wandb account."),
}

AWSCLI_VARS = {
    "AWS_ACCESS_KEY_ID": ("The AWSCLI access key for the S3 storage account. Available from "
                          "your AWS account > security credentials."),
    "AWS_SECRET_ACCESS_KEY": ("The AWSCLI secret key for your AWS account. Available from your AWS "
                              "account > security credentials."),
}

SLURM_ENV_VARS = {
    "SLURM_HOST_SUBNET_MASK": {
        "help": "Host subnet mask for all allocations from the SLURM queue.",
        "default": "ens5"
    }
}


def check_env(args: argparse.Namespace, benchmark_name: str, cmd: str):
    """Check if environment has been correctly set up prior to running.

    Args:
        args (argparse.Namespace): CLI arguments provided to this benchmarking run
        benchmark_name (str): The name of the benchmark being run
        cmd (str): The command being run

    """
<<<<<<< HEAD
    # Check if any of the poprun env vars are required but not set
    missing_poprun_vars: List[str] = []
    for env_var in POPRUN_VARS.keys():
        not_in_cmd = not (f"${env_var}" in cmd or f"${{{env_var}}}" in cmd)
        is_set = os.getenv(env_var) is not None
        if not_in_cmd or is_set:
            continue
        # Try to find a fallback variable or function
        if env_var in FALLBACK_VAR_FUNCTIONS:
            for fallback in FALLBACK_VAR_FUNCTIONS[env_var]:
                fallback_val = fallback() if callable(fallback) else fallback
                if fallback_val is not None:
                    # Fallbacks set the environment variable
                    os.environ[env_var] = fallback_val
                    break
        if os.getenv(env_var) is None:
            missing_poprun_vars.append(env_var)

    if missing_poprun_vars:
        err = (f"{len(missing_poprun_vars)} environment variables are needed by "
               f"command {benchmark_name} but are not defined: "
               f"{missing_poprun_vars}. Hints: \n")
        err += "".join([f"\n\t{missing} : {POPRUN_VARS[missing]}" for missing in missing_poprun_vars])

        logger.error(err)
        raise EnvironmentError(err)
=======

    # If PARTITION exists in env but IPUOF_VIPU_API_PARTITION_ID isnt, set it
    # to the existing value
    if ("PARTITION" in os.environ) and ("IPUOF_VIPU_API_PARTITION_ID" not in os.environ):
        os.environ["IPUOF_VIPU_API_PARTITION_ID"] = os.environ["PARTITION"]

    # if submitting on slurm, these environment variables are ignored
    if not args.submit_on_slurm:
        # Check if any of the poprun env vars are required but not set
        missing_poprun_vars = [
            env_var for env_var in POPRUN_VARS.keys() if f"${env_var}" in cmd and os.getenv(env_var) is None
        ]
        if missing_poprun_vars:
            err = (f"{len(missing_poprun_vars)} environment variables are needed by "
                   f"command {benchmark_name} but are not defined: "
                   f"{missing_poprun_vars}. Hints: \n")
            err += "".join([f"\n\t{missing} : {POPRUN_VARS[missing]}" for missing in missing_poprun_vars])

            logger.error(err)
            raise EnvironmentError(err)

    if args.submit_on_slurm:
        for k, v in SLURM_ENV_VARS.items():
            if k not in os.environ:
                warn_msg = F"{k}: {v['help']} has not been set. Falling back to the default value of: {v['default']}."
                logger.warn(warn_msg)
                os.environ[k] = v["default"]

    # TODO: Investigate working of wandb and awscli on SLURM
>>>>>>> 06c45447

    missing_env_vars = []
    # Check wandb variables if required
    if args.allow_wandb:
        # Determine if wandb login has not been done already
        netrc_path = Path(os.environ["HOME"], ".netrc")
        if netrc_path.exists() and os.stat(Path(os.environ["HOME"], ".netrc")).st_size == 0:
            logger.warn("wandb appears to not have been logged in. Checking "
                        "for environment variables to be used instead...")
            missing_env_vars.extend([env_var for env_var in WANDB_VARS.keys() if os.getenv(env_var) is None])

    # Check AWSCLI env vars if required
    if "s3" in args.upload_checkpoints:
        # Check for default credentials file or a env var to its path first
        if (not (Path(os.getenv("HOME"), ".aws", "credentials").exists())
                and (not os.getenv("AWS_SHARED_CREDENTIALS_FILE"))):
            logger.warn("AWSCLI has not been configured. Checking for environment variables to be used instead...")
            missing_env_vars.extend([env_var for env_var in AWSCLI_VARS.keys() if os.getenv(env_var) is None])

    # Print out all missing vars with hints for the user
    joint_vars_dict = {**WANDB_VARS, **AWSCLI_VARS}
    if missing_env_vars:
        err = (f"{len(missing_env_vars)} environment variables are needed "
               f"because of the arguments passed to this command, but are not "
               f"defined: {missing_env_vars}.\nHints: \n")
        err += "".join([f"\t{missing} : {joint_vars_dict[missing]}\n" for missing in missing_env_vars])

        logger.error(err)
        raise EnvironmentError(err)


def enter_benchmark_dir(benchmark_dict: dict):
    """Find and change to the path required to run the benchmark.

    Notes:
        For examples where the directory structure is non-standard (does not
        follow the <category>/<model>/<framework>/'train.py' etc. convention),
        the benchmark specification in the benchmarks.yml file will contain an
        additional field 'location' which will inform this sub-module on how to
        locate the python file that needs to be called.

    Args:
        benchmark_dict (dict): Dict created when evaluating the benchmark spec

    """

    # Find the root dir of the benchmarks.yml file
    if benchmark_dict.get("reference_directory"):
        benchmark_path = Path(benchmark_dict["reference_directory"])
    else:
        benchmark_path = Path(benchmark_dict["benchmark_path"]).parent

    # If a special path is required, find and move to that in addition
    if benchmark_dict.get("location"):
        benchmark_path = benchmark_path.joinpath(benchmark_dict["location"])
    current_working_dir = str(Path(os.curdir).resolve())
    logger.debug(f"Entering {benchmark_path}")
    os.chdir(benchmark_path)
    return current_working_dir


def get_mpinum(command: str) -> int:
    """Get num replicas (mpinum) from the cmd.

    Args:
        command (str): The command line that includes a call to mpirun

    Returns:
        mpinum (int): Number of processes passed to mpirun

    """

    m = re.search(r"mpirun.+--np.(\d*) ", command)
    if m:
        mpinum = float(m.group(1))
    else:
        mpinum = 1

    return mpinum


def infer_paths(args: argparse.Namespace, benchmark_dict: dict) -> argparse.Namespace:
    """Infer paths to key directories based on argument and environment info.

    Args:
        args (argparse.Namespace): The arguments passed to this benchmarking run
        benchmark_dict (dict): The parameters for a particular benchmark

    Returns:
        args (argparse.Namespace): args, but with additional paths attributes added

    """

    spec_path = benchmark_dict["benchmark_path"]
    offset = 4
    # If the benchmarks.yml file is in train/infer the application root dir
    if ("train" in spec_path) or ("infer" in spec_path):
        offset += 1

    # Split path to benchmark.yml, find what the dir contatining all examples
    # is called, and add it back together
    args.examples_path = str(Path("/".join(spec_path.split("/")[:-offset])).resolve())

    # Find based on the required environment variable when a SDK is enabled
    sdk_path = os.getenv("POPLAR_SDK_ENABLED")
    if sdk_path is None:
        err = ("It appears that a poplar SDK has not been enabled, determined "
               "by 'POPLAR_SDK_ENABLED' environment variable not detected in "
               "this environment. Please make sure the SDK is enabled in this "
               "environment (use 'source' when enabling/activating).")
        logger.error(err)
        raise EnvironmentError(err)
    args.sdk_path = str(Path(sdk_path).parent.resolve())

    # Find based on the required environment variable when a venv is activated
    venv_path = os.getenv("VIRTUAL_ENV")
    if venv_path is None:
        err = ("It appears that a python virtual environment has not been "
               "activated, determined by 'VIRTUAL_ENV' environment variable "
               "not detected in this environment. Please make sure the python "
               "virtual environment is activate in this environment (use "
               "'source' when enabling/activating).")
        logger.error(err)
        raise EnvironmentError(err)
    args.venv_path = str(Path(venv_path).resolve())

    return args


def get_git_commit_hash() -> str:
    # assumed we're in the top level directory of the git repo
    try:
        process = subprocess.check_output(['git', 'rev-parse', 'HEAD']).decode(sys.stdout.encoding).strip()
        return str(process)
    except Exception as error:
        logger.warning(f"Failed to get git revision: {error}")
        return "Not a git repo"


def expand_environment_variables(cmd: str, new_env: dict) -> str:
    """Expand environment variables present in the benchmark cmd
    with the existing environment. Additionally, if the benchmark has
    additional environment variables to be used, expand the command
    with those variables as well

    Args:
        cmd (str): benchmark command
        env (dict): the new environment variables to be used in the subprocess
    Returns:
        cmd (str) with environment variables expanded
    """

    # temporarily set os.environ to new env vars
    orig_env = os.environ.copy()
    os.environ = new_env

    # expand vars against the new environment variables and revert os.environ
    cmd = os.path.expandvars(cmd)
    os.environ = orig_env

    return cmd


def merge_environment_variables(new_env: dict, benchmark_spec: dict) -> dict:
    """Merge existing environment variables with new ones in the benchmark.

    Args:
        new_env (dict): The new environment variables state to merge into
            current state
        benchmark_dict (dict): The benchmark entry itself in the yaml file

    Returns:
        existing_env (dict): Merged environment state to use for benchmarking

    """

    # Build and log the additional ENV variables
    benchmark_env = {}
    if "env" in benchmark_spec:
        benchmark_env = copy.deepcopy(benchmark_spec["env"])
    new_env.update(benchmark_env)

    logger.info(f"Running with the following {len(new_env)} ADDITIONAL ENV variables:")
    for k, v in new_env.items():
        logger.info(f"    {k}={v}")

    # Finally update existing env with new env
    existing_env = os.environ.copy()
    existing_env.update(new_env)

    return existing_env


def preprocess_args(args: argparse.Namespace) -> argparse.Namespace:
    """Resolve any gaps or inconsistencies in the arguments provided.

    Args:
        args (argparse.Namespace): The arguments passed to this benchmarking run

    Returns:
        args (argparse.Namespace): args, but with any issues resolved

    """

    # Force allow-wandb if user wants to upload checkpoints to wandb
    if "wandb" in args.upload_checkpoints:
        args.allow_wandb = True

    return args<|MERGE_RESOLUTION|>--- conflicted
+++ resolved
@@ -1,9 +1,6 @@
 # Copyright (c) 2022 Graphcore Ltd. All rights reserved.
-<<<<<<< HEAD
-from typing import Dict, Optional, Union, Callable, Tuple, List
-=======
+from typing import Optional, List
 import argparse
->>>>>>> 06c45447
 import copy
 import logging
 import os
@@ -78,16 +75,7 @@
 }
 
 
-def check_env(args: argparse.Namespace, benchmark_name: str, cmd: str):
-    """Check if environment has been correctly set up prior to running.
-
-    Args:
-        args (argparse.Namespace): CLI arguments provided to this benchmarking run
-        benchmark_name (str): The name of the benchmark being run
-        cmd (str): The command being run
-
-    """
-<<<<<<< HEAD
+def _check_cmd_for_missing_poprun_vars(benchmark_name:str, cmd:str):
     # Check if any of the poprun env vars are required but not set
     missing_poprun_vars: List[str] = []
     for env_var in POPRUN_VARS.keys():
@@ -108,33 +96,27 @@
 
     if missing_poprun_vars:
         err = (f"{len(missing_poprun_vars)} environment variables are needed by "
-               f"command {benchmark_name} but are not defined: "
-               f"{missing_poprun_vars}. Hints: \n")
+            f"command {benchmark_name} but are not defined: "
+            f"{missing_poprun_vars}. Hints: \n")
         err += "".join([f"\n\t{missing} : {POPRUN_VARS[missing]}" for missing in missing_poprun_vars])
 
         logger.error(err)
         raise EnvironmentError(err)
-=======
-
-    # If PARTITION exists in env but IPUOF_VIPU_API_PARTITION_ID isnt, set it
-    # to the existing value
-    if ("PARTITION" in os.environ) and ("IPUOF_VIPU_API_PARTITION_ID" not in os.environ):
-        os.environ["IPUOF_VIPU_API_PARTITION_ID"] = os.environ["PARTITION"]
+
+
+def check_env(args: argparse.Namespace, benchmark_name: str, cmd: str):
+    """Check if environment has been correctly set up prior to running.
+
+    Args:
+        args (argparse.Namespace): CLI arguments provided to this benchmarking run
+        benchmark_name (str): The name of the benchmark being run
+        cmd (str): The command being run
+
+    """
 
     # if submitting on slurm, these environment variables are ignored
     if not args.submit_on_slurm:
-        # Check if any of the poprun env vars are required but not set
-        missing_poprun_vars = [
-            env_var for env_var in POPRUN_VARS.keys() if f"${env_var}" in cmd and os.getenv(env_var) is None
-        ]
-        if missing_poprun_vars:
-            err = (f"{len(missing_poprun_vars)} environment variables are needed by "
-                   f"command {benchmark_name} but are not defined: "
-                   f"{missing_poprun_vars}. Hints: \n")
-            err += "".join([f"\n\t{missing} : {POPRUN_VARS[missing]}" for missing in missing_poprun_vars])
-
-            logger.error(err)
-            raise EnvironmentError(err)
+        _check_cmd_for_missing_poprun_vars(benchmark_name, cmd)
 
     if args.submit_on_slurm:
         for k, v in SLURM_ENV_VARS.items():
@@ -144,7 +126,6 @@
                 os.environ[k] = v["default"]
 
     # TODO: Investigate working of wandb and awscli on SLURM
->>>>>>> 06c45447
 
     missing_env_vars = []
     # Check wandb variables if required
