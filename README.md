# examples-utils
Utils and common code for Graphcore's example applications.

## Command line interface

The package includes some command line interface (CLI) utils. For more details, refer to the CLI help:

```console
python -m examples_utils --help
```

## Installation

The `examples-utils` package can be installed from source via pip:

```console
python -m ppip install git+https://github.com/graphcore/examples-utils.git
```

By default, this will only install a minimal set of requirements. To benchmark notebooks you must
install the "jupyter" set of requirements:

```console
<<<<<<< HEAD
python -m pip install "examples-utils[jupyter] @ git+https://github.com/graphcore/examples-utils.git"
=======
python -m pip install "examples-utils[jupyer] @ https://github.com/graphcore/examples-utils.git"
```

The [`latest_stable`](https://github.com/graphcore/examples-utils/releases/tag/latest_stable) tag refers to a commit that is tested and should be reliable, but also updates automatically as fixes and features are added. You can use this by adding: 

```console
examples-utils[common] @ git+https://github.com/graphcore/examples-utils@latest_stable
>>>>>>> 59385651
```
to your requirements.txt file

## Benchmarking

The `benchmarking` sub-package is used for running the benchmarks that are provided with example applications in the [examples](https://github.com/graphcore/examples) repository. For more information, refer to the [benchmarks README](https://github.com/graphcore/examples-utils/blob/master/examples_utils/benchmarks/README.md).

## Notebook logging

The Graphcore logger for notebooks, `GCLogger`, is an IPython extension module that tracks user behaviour within the Jupyter notebooks we provide via Paperspace. For more information, refer to the [notebook logging README](https://github.com/graphcore/examples-utils/blob/master/examples_utils/notebook_logging/README.md)

## Pre-Commit Hooks

```console
python -m pip install "examples-utils[precommit] @ https://github.com/graphcore/examples-utils.git"
```

## Development

* Reformat code to the repo standard with `make lint`
* Use [Google-style docstrings](https://sphinxcontrib-napoleon.readthedocs.io/en/latest/example_google.html)
* Do not push to the master branch. Make changes through GitHub PR requests.

## Licence

See file `LICENSE`<|MERGE_RESOLUTION|>--- conflicted
+++ resolved
@@ -21,17 +21,13 @@
 install the "jupyter" set of requirements:
 
 ```console
-<<<<<<< HEAD
 python -m pip install "examples-utils[jupyter] @ git+https://github.com/graphcore/examples-utils.git"
-=======
-python -m pip install "examples-utils[jupyer] @ https://github.com/graphcore/examples-utils.git"
 ```
 
 The [`latest_stable`](https://github.com/graphcore/examples-utils/releases/tag/latest_stable) tag refers to a commit that is tested and should be reliable, but also updates automatically as fixes and features are added. You can use this by adding: 
 
 ```console
 examples-utils[common] @ git+https://github.com/graphcore/examples-utils@latest_stable
->>>>>>> 59385651
 ```
 to your requirements.txt file
 
